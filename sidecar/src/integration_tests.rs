--- conflicted
+++ resolved
@@ -30,13 +30,8 @@
     let ess_config = EssConfig::new(testing_config.connection_port(), None, None);
 
     tokio::spawn(spin_up_fake_event_stream(
-<<<<<<< HEAD
-        rng_seed,
-        ess_config,
-=======
-        test_rng,
-        testing_config.connection_port(),
->>>>>>> 8d7216fd
+        test_rng,
+        ess_config,
         EventStreamScenario::Realistic,
         Duration::from_secs(30),
     ));
@@ -62,13 +57,8 @@
     let ess_config = EssConfig::new(testing_config.connection_port(), None, None);
 
     tokio::spawn(spin_up_fake_event_stream(
-<<<<<<< HEAD
-        rng_seed,
-        ess_config,
-=======
-        test_rng,
-        testing_config.connection_port(),
->>>>>>> 8d7216fd
+        test_rng,
+        ess_config,
         EventStreamScenario::Realistic,
         Duration::from_secs(60),
     ));
@@ -112,13 +102,8 @@
     let ess_config = EssConfig::new(testing_config.connection_port(), None, None);
 
     tokio::spawn(spin_up_fake_event_stream(
-<<<<<<< HEAD
-        rng_seed,
-        ess_config,
-=======
-        test_rng,
-        testing_config.connection_port(),
->>>>>>> 8d7216fd
+        test_rng,
+        ess_config,
         EventStreamScenario::Realistic,
         Duration::from_secs(60),
     ));
@@ -164,13 +149,8 @@
     let ess_config = EssConfig::new(testing_config.connection_port(), None, None);
 
     tokio::spawn(spin_up_fake_event_stream(
-<<<<<<< HEAD
-        rng_seed,
-        ess_config,
-=======
-        test_rng,
-        testing_config.connection_port(),
->>>>>>> 8d7216fd
+        test_rng,
+        ess_config,
         EventStreamScenario::Realistic,
         Duration::from_secs(60),
     ));
