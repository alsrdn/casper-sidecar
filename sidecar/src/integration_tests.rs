--- conflicted
+++ resolved
@@ -5,6 +5,7 @@
 use futures_util::StreamExt;
 use http::StatusCode;
 use tempfile::tempdir;
+use tokio::time::Instant;
 
 use casper_event_listener::{EventListener, FilterPriority};
 use casper_event_types::SseData;
@@ -12,11 +13,8 @@
 use futures::Stream;
 
 use super::run;
-<<<<<<< HEAD
 use crate::testing::fake_event_stream::FesRestartConfig;
-=======
 use crate::performance_tests::EventType;
->>>>>>> 6f099643
 use crate::{
     event_stream_server::Config as EssConfig,
     testing::{
@@ -335,115 +333,6 @@
     // URL for connecting to the Sidecar's event stream.
     let sidecar_bind_address = format!("127.0.0.1:{}", testing_config.event_stream_server_port());
 
-<<<<<<< HEAD
-    // The sidecar should shutdown early
-    assert!(Instant::now() - start_instant < stream_duration);
-}
-
-#[tokio::test(flavor = "multi_thread", worker_threads = 4)]
-#[ignore]
-async fn should_not_attempt_reconnection() {
-    let mut test_rng = TestRng::new();
-    let rng_seed = test_rng.gen::<[u8; 16]>();
-
-    let temp_storage_dir = tempdir().expect("Should have created a temporary storage directory");
-    let testing_config = prepare_config(&temp_storage_dir).configure_retry_settings(0, 0);
-
-    let ess_config = EssConfig::new(testing_config.connection_port(), None, None);
-
-    let stream_duration = Duration::from_secs(60);
-
-    let fes_restart_config =
-        FesRestartConfig::new(Duration::from_secs(20), Duration::from_secs(20));
-
-    tokio::spawn(spin_up_fake_event_stream(
-        rng_seed,
-        ess_config,
-        EventStreamScenario::WithRestart(fes_restart_config),
-        stream_duration,
-    ));
-
-    let start_instant = Instant::now();
-
-    run(testing_config.inner())
-        .await
-        .expect_err("Sidecar should return an Err message on shutdown");
-
-    let time_for_sidecar_to_shutdown = Instant::now() - start_instant;
-    // The sidecar should have shutdown as soon as it receives the Shutdown - making no attempt to reconnect.
-    assert!(time_for_sidecar_to_shutdown < stream_duration + Duration::from_secs(2));
-}
-
-#[tokio::test(flavor = "multi_thread", worker_threads = 5)]
-#[ignore]
-async fn should_reconnect_on_time() {
-    let mut test_rng = TestRng::new();
-    let rng_seed = test_rng.gen::<[u8; 16]>();
-
-    let temp_storage_dir = tempdir().expect("Should have created a temporary storage directory");
-    // Should provide a 25 second window for the source to restart
-    let testing_config = prepare_config(&temp_storage_dir).configure_retry_settings(5, 5);
-
-    let ess_config = EssConfig::new(testing_config.connection_port(), None, None);
-
-    let start_instant = Instant::now();
-    let stream_duration = Duration::from_secs(60);
-
-    let fes_restart_config = FesRestartConfig::new(stream_duration / 3, stream_duration / 3);
-
-    tokio::spawn(spin_up_fake_event_stream(
-        rng_seed,
-        ess_config,
-        EventStreamScenario::WithRestart(fes_restart_config),
-        stream_duration,
-    ));
-
-    run(testing_config.inner())
-        .await
-        .expect_err("Sidecar should return an Err message on shutdown");
-
-    // The sidecar should have continued to listen after successful reconnection
-    assert!(Instant::now() - start_instant > stream_duration);
-}
-
-#[tokio::test(flavor = "multi_thread", worker_threads = 5)]
-#[ignore]
-async fn should_shutdown_after_failure_to_reconnect() {
-    let mut test_rng = TestRng::new();
-    let rng_seed = test_rng.gen::<[u8; 16]>();
-
-    let temp_storage_dir = tempdir().expect("Should have created a temporary storage directory");
-    // Should provide a 15 second window for the source to restart
-    let testing_config = prepare_config(&temp_storage_dir).configure_retry_settings(5, 3);
-
-    let ess_config = EssConfig::new(testing_config.connection_port(), None, None);
-
-    let stream_duration = Duration::from_secs(60);
-
-    let fes_restart_config = FesRestartConfig::new(stream_duration / 3, stream_duration / 3);
-
-    tokio::spawn(spin_up_fake_event_stream(
-        rng_seed,
-        ess_config,
-        EventStreamScenario::WithRestart(fes_restart_config),
-        stream_duration,
-    ));
-
-    let start_instant = Instant::now();
-
-    run(testing_config.inner())
-        .await
-        .expect_err("Sidecar should return an Err message on shutdown");
-
-    let time_for_sidecar_to_shutdown = Instant::now() - start_instant;
-    let total_retry_duration = Duration::from_secs(5 * 3);
-    let minimum_time = (stream_duration / 3) + total_retry_duration;
-    // The sidecar should have shutdown after completing the configured retries.
-    assert!(
-        time_for_sidecar_to_shutdown > minimum_time
-            && time_for_sidecar_to_shutdown < minimum_time + Duration::from_secs(5)
-    );
-=======
     let test_event_listener = try_connect_listener(sidecar_bind_address).await;
 
     let mut combined_receiver = test_event_listener.consume_combine_streams().await.unwrap();
@@ -499,5 +388,106 @@
         }
     }
     event_listener.expect("Unable to connect to stream")
->>>>>>> 6f099643
+}
+
+#[tokio::test(flavor = "multi_thread", worker_threads = 4)]
+#[ignore]
+async fn should_not_attempt_reconnection() {
+    let test_rng = Box::leak(Box::new(TestRng::new()));
+
+    let temp_storage_dir = tempdir().expect("Should have created a temporary storage directory");
+    let testing_config = prepare_config(&temp_storage_dir).configure_retry_settings(0, 0);
+
+    let ess_config = EssConfig::new(testing_config.connection_port(), None, None);
+
+    let stream_duration = Duration::from_secs(60);
+
+    let fes_restart_config =
+        FesRestartConfig::new(Duration::from_secs(20), Duration::from_secs(20));
+
+    tokio::spawn(spin_up_fake_event_stream(
+        test_rng,
+        ess_config,
+        EventStreamScenario::WithRestart(fes_restart_config),
+        stream_duration,
+    ));
+
+    let start_instant = Instant::now();
+
+    run(testing_config.inner())
+        .await
+        .expect_err("Sidecar should return an Err message on shutdown");
+
+    let time_for_sidecar_to_shutdown = Instant::now() - start_instant;
+    // The sidecar should have shutdown as soon as it receives the Shutdown - making no attempt to reconnect.
+    assert!(time_for_sidecar_to_shutdown < stream_duration + Duration::from_secs(2));
+}
+
+#[tokio::test(flavor = "multi_thread", worker_threads = 5)]
+#[ignore]
+async fn should_reconnect_on_time() {
+    let test_rng = Box::leak(Box::new(TestRng::new()));
+
+    let temp_storage_dir = tempdir().expect("Should have created a temporary storage directory");
+    // Should provide a 25 second window for the source to restart
+    let testing_config = prepare_config(&temp_storage_dir).configure_retry_settings(5, 5);
+
+    let ess_config = EssConfig::new(testing_config.connection_port(), None, None);
+
+    let start_instant = Instant::now();
+    let stream_duration = Duration::from_secs(60);
+
+    let fes_restart_config = FesRestartConfig::new(stream_duration / 3, stream_duration / 3);
+
+    tokio::spawn(spin_up_fake_event_stream(
+        test_rng,
+        ess_config,
+        EventStreamScenario::WithRestart(fes_restart_config),
+        stream_duration,
+    ));
+
+    run(testing_config.inner())
+        .await
+        .expect_err("Sidecar should return an Err message on shutdown");
+
+    // The sidecar should have continued to listen after successful reconnection
+    assert!(Instant::now() - start_instant > stream_duration);
+}
+
+#[tokio::test(flavor = "multi_thread", worker_threads = 5)]
+#[ignore]
+async fn should_shutdown_after_failure_to_reconnect() {
+    let let test_rng = Box::leak(Box::new(TestRng::new()));
+
+    let temp_storage_dir = tempdir().expect("Should have created a temporary storage directory");
+    // Should provide a 15 second window for the source to restart
+    let testing_config = prepare_config(&temp_storage_dir).configure_retry_settings(5, 3);
+
+    let ess_config = EssConfig::new(testing_config.connection_port(), None, None);
+
+    let stream_duration = Duration::from_secs(60);
+
+    let fes_restart_config = FesRestartConfig::new(stream_duration / 3, stream_duration / 3);
+
+    tokio::spawn(spin_up_fake_event_stream(
+        test_rng,
+        ess_config,
+        EventStreamScenario::WithRestart(fes_restart_config),
+        stream_duration,
+    ));
+
+    let start_instant = Instant::now();
+
+    run(testing_config.inner())
+        .await
+        .expect_err("Sidecar should return an Err message on shutdown");
+
+    let time_for_sidecar_to_shutdown = Instant::now() - start_instant;
+    let total_retry_duration = Duration::from_secs(5 * 3);
+    let minimum_time = (stream_duration / 3) + total_retry_duration;
+    // The sidecar should have shutdown after completing the configured retries.
+    assert!(
+        time_for_sidecar_to_shutdown > minimum_time
+            && time_for_sidecar_to_shutdown < minimum_time + Duration::from_secs(5)
+    );
 }