---
name: ci-casper-event-sidecar

on:
  push:
    branches:
      - "dev"
      - "feat-*"
      - "release-*"
    paths-ignore:
      - '**.md'

  pull_request:
    branches:
      - "dev"
      - "feat-*"
      - "release-*"
    paths-ignore:
      - '**.md'

env:
  CARGO_TERM_COLOR: always

jobs:
  build_and_test:
    strategy:
      matrix:
        os: [ubuntu-20.04, ubuntu-22.04]
    runs-on: ${{ matrix.os }}

    steps:
      - uses: actions/checkout@2541b1294d2704b0964813337f33b291d3f8596b #v3.0.2
      - uses: Swatinem/rust-cache@6720f05bc48b77f96918929a9019fb2203ff71f8
        with:
          shared-key: ${{ matrix.os }}

      - name: update toolchain
        run: rustup update

      - name: fmt
        run: cargo fmt -- --check

      - name: clippy
        run: cargo clippy -- --deny warnings

      - name: audit
        # Hope to get to here:
        # run: cargo audit --deny warnings
        run: cargo audit --ignore RUSTSEC-2020-0159 --ignore RUSTSEC-2020-0071

      - name: test
        run: cargo test

      - name: install cargo packaging tools
        run: |
          cargo install cargo-deb

<<<<<<< HEAD
      - name: deb
        run: cargo deb -p casper-event-sidecar
=======
#      - name: deb
#        run: cargo deb
>>>>>>> ebb9c32a
<|MERGE_RESOLUTION|>--- conflicted
+++ resolved
@@ -55,10 +55,6 @@
         run: |
           cargo install cargo-deb
 
-<<<<<<< HEAD
-      - name: deb
-        run: cargo deb -p casper-event-sidecar
-=======
+
 #      - name: deb
-#        run: cargo deb
->>>>>>> ebb9c32a
+#        run: cargo deb